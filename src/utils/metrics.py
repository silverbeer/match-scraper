"""
OpenTelemetry metrics configuration for MLS Match Scraper.

This module provides centralized metrics collection using OpenTelemetry with OTLP
exporter for Grafana Cloud integration. Includes counter and histogram definitions
for tracking scraping operations, API calls, and performance metrics.
"""

import os
import time
from collections.abc import Generator
from contextlib import contextmanager
from typing import Optional

from opentelemetry import metrics
from opentelemetry.exporter.otlp.proto.http.metric_exporter import OTLPMetricExporter
from opentelemetry.sdk.metrics import MeterProvider
from opentelemetry.sdk.metrics.export import PeriodicExportingMetricReader
from opentelemetry.sdk.resources import Resource


class MLSScraperMetrics:
    """
    Centralized metrics collection for MLS Match Scraper using OpenTelemetry.

    Provides counters and histograms for tracking scraping operations, API calls,
    and performance metrics with automatic export to Grafana Cloud via OTLP.
    """

    def __init__(
        self, service_name: str = "mls-match-scraper", service_version: str = "1.0.0"
    ):
        """
        Initialize OpenTelemetry metrics with OTLP exporter configuration.

        Args:
            service_name: Name of the service for metric identification
            service_version: Version of the service
        """
        self.service_name = service_name
        self.service_version = service_version

        # Configure resource with service information including Grafana Cloud attributes
        resource = Resource.create(
            {
                "service.name": service_name,
                "service.version": service_version,
                "service.instance.id": os.getenv("HOSTNAME", "local"),
                "deployment.environment": os.getenv("DEPLOYMENT_ENV", "production"),
                "k8s.namespace.name": os.getenv("K8S_NAMESPACE", "match-scraper"),
                "k8s.pod.name": os.getenv("HOSTNAME", "local"),
                "cloud.provider": "gcp",
                "cloud.platform": "gcp_kubernetes_engine",
            }
        )

        # Only configure OTLP exporter if endpoint is provided
        metric_readers = []
        otlp_endpoint = os.getenv("OTEL_EXPORTER_OTLP_ENDPOINT")
<<<<<<< HEAD

        if otlp_endpoint:
            try:
                # Configure OTLP exporter for Grafana Cloud
                otlp_exporter = OTLPMetricExporter(
                    endpoint=otlp_endpoint,
                    headers=self._parse_otlp_headers(),
                    timeout=30,
                )

                # Configure periodic metric reader
                metric_reader = PeriodicExportingMetricReader(
                    exporter=otlp_exporter,
                    export_interval_millis=int(
                        os.getenv("OTEL_METRIC_EXPORT_INTERVAL", "10000")
                    ),
                    export_timeout_millis=int(
                        os.getenv("OTEL_METRIC_EXPORT_TIMEOUT", "30000")
                    ),
                )
                metric_readers.append(metric_reader)

                import logging
                logging.getLogger(__name__).info(
                    f"OpenTelemetry metrics configured for endpoint: {otlp_endpoint}"
                )
            except Exception as e:
                import logging
                logging.getLogger(__name__).warning(
                    f"Failed to configure OTLP metrics exporter: {e}. Metrics will not be exported."
                )
        else:
            import logging
            logging.getLogger(__name__).info(
                "OTEL_EXPORTER_OTLP_ENDPOINT not configured. Metrics will be collected but not exported."
            )
=======
        if otlp_endpoint:
            # Configure OTLP exporter for Grafana Cloud
            otlp_exporter = OTLPMetricExporter(
                endpoint=otlp_endpoint,
                headers=self._parse_otlp_headers(),
                timeout=30,
            )

            # Configure periodic metric reader
            metric_reader = PeriodicExportingMetricReader(
                exporter=otlp_exporter,
                export_interval_millis=int(
                    os.getenv("OTEL_METRIC_EXPORT_INTERVAL", "5000")
                ),
                export_timeout_millis=int(os.getenv("OTEL_METRIC_EXPORT_TIMEOUT", "30000")),
            )
            metric_readers.append(metric_reader)
>>>>>>> 3538319b

        # Set up meter provider
        meter_provider = MeterProvider(
            resource=resource, metric_readers=metric_readers
        )
        metrics.set_meter_provider(meter_provider)

        # Get meter instance
        self.meter = metrics.get_meter(service_name, service_version)

        # Initialize metrics
        self._init_counters()
        self._init_histograms()

    def _parse_otlp_headers(self) -> dict[str, str]:
        """
        Parse OTLP headers from environment variable.

        Returns:
            Dictionary of headers for OTLP exporter
        """
        headers_str = os.getenv("OTEL_EXPORTER_OTLP_HEADERS", "")
        headers = {}

        if headers_str:
            for header in headers_str.split(","):
                if "=" in header:
                    key, value = header.strip().split("=", 1)
                    headers[key] = value

        return headers

    def _init_counters(self) -> None:
        """Initialize counter metrics for tracking events."""

        # Scraping operation counters
        self.games_scheduled_counter = self.meter.create_counter(
            name="games_scheduled_total",
            description="Total number of games scheduled found during scraping",
            unit="1",
        )

        self.games_scored_counter = self.meter.create_counter(
            name="games_scored_total",
            description="Total number of games with scores found during scraping",
            unit="1",
        )

        # API operation counters
        self.api_calls_counter = self.meter.create_counter(
            name="api_calls_total",
            description="Total number of API calls made to missing-table.com",
            unit="1",
        )

        # Error counters
        self.scraping_errors_counter = self.meter.create_counter(
            name="scraping_errors_total",
            description="Total number of scraping errors by type",
            unit="1",
        )

        # Browser operation counters
        self.browser_operations_counter = self.meter.create_counter(
            name="browser_operations_total",
            description="Total number of browser operations performed",
            unit="1",
        )

    def _init_histograms(self) -> None:
        """Initialize histogram metrics for tracking distributions."""

        # Execution time histograms
        self.scraping_duration_histogram = self.meter.create_histogram(
            name="scraping_duration_seconds",
            description="Distribution of scraping operation execution times",
            unit="s",
        )

        self.api_call_duration_histogram = self.meter.create_histogram(
            name="api_call_duration_seconds",
            description="Distribution of API call response times",
            unit="s",
        )

        # Browser operation histograms
        self.browser_operation_duration_histogram = self.meter.create_histogram(
            name="browser_operation_duration_seconds",
            description="Distribution of browser operation execution times",
            unit="s",
        )

        # Application execution histogram
        self.execution_duration_histogram = self.meter.create_histogram(
            name="application_execution_duration_seconds",
            description="Distribution of application execution times",
            unit="s",
        )

    def record_games_scheduled(
        self, count: int, labels: Optional[dict[str, str]] = None
    ) -> None:
        """
        Record the number of games scheduled found.

        Args:
            count: Number of games scheduled
            labels: Additional labels for the metric
        """
        attributes = labels or {}
        attributes.update({"service": self.service_name, "operation": "scraping"})
        self.games_scheduled_counter.add(count, attributes)

    def record_games_scored(
        self, count: int, labels: Optional[dict[str, str]] = None
    ) -> None:
        """
        Record the number of games with scores found.

        Args:
            count: Number of games with scores
            labels: Additional labels for the metric
        """
        attributes = labels or {}
        attributes.update({"service": self.service_name, "operation": "scraping"})
        self.games_scored_counter.add(count, attributes)

    def record_api_call(
        self,
        endpoint: str,
        method: str,
        status_code: int,
        duration_seconds: float,
        labels: Optional[dict[str, str]] = None,
    ) -> None:
        """
        Record an API call with timing and status information.

        Args:
            endpoint: API endpoint called
            method: HTTP method used
            status_code: HTTP response status code
            duration_seconds: Request duration in seconds
            labels: Additional labels for the metric
        """
        attributes = labels or {}
        attributes.update(
            {
                "service": self.service_name,
                "endpoint": endpoint,
                "method": method,
                "status_code": str(status_code),
                "status_class": f"{status_code // 100}xx",
            }
        )

        self.api_calls_counter.add(1, attributes)
        self.api_call_duration_histogram.record(duration_seconds, attributes)

    def record_scraping_error(
        self, error_type: str, labels: Optional[dict[str, str]] = None
    ) -> None:
        """
        Record a scraping error by type.

        Args:
            error_type: Type of error encountered
            labels: Additional labels for the metric
        """
        attributes = labels or {}
        attributes.update({"service": self.service_name, "error_type": error_type})
        self.scraping_errors_counter.add(1, attributes)

    def record_browser_operation(
        self,
        operation: str,
        success: bool,
        duration_seconds: float,
        labels: Optional[dict[str, str]] = None,
    ) -> None:
        """
        Record a browser operation with timing and success information.

        Args:
            operation: Browser operation performed
            success: Whether operation was successful
            duration_seconds: Operation duration in seconds
            labels: Additional labels for the metric
        """
        attributes = labels or {}
        attributes.update(
            {
                "service": self.service_name,
                "operation": operation,
                "success": str(success).lower(),
            }
        )

        self.browser_operations_counter.add(1, attributes)
        self.browser_operation_duration_histogram.record(duration_seconds, attributes)

    @contextmanager
    def time_operation(
        self, operation_name: str, labels: Optional[dict[str, str]] = None
    ) -> Generator[None, None, None]:
        """
        Context manager to time an operation and record the duration.

        Args:
            operation_name: Name of the operation being timed
            labels: Additional labels for the metric

        Yields:
            None
        """
        start_time = time.time()
        try:
            yield
        finally:
            duration = time.time() - start_time
            attributes = labels or {}
            attributes.update(
                {"service": self.service_name, "operation": operation_name}
            )
            self.scraping_duration_histogram.record(duration, attributes)

    @contextmanager
    def time_execution(
        self, labels: Optional[dict[str, str]] = None
    ) -> Generator[None, None, None]:
        """
        Context manager to time application execution.

        Args:
            labels: Additional labels for the metric

        Yields:
            None
        """
        start_time = time.time()
        try:
            yield
        finally:
            duration = time.time() - start_time
            attributes = labels or {}
            attributes.update(
                {
                    "service": self.service_name,
                    "instance": os.getenv("HOSTNAME", "local"),
                }
            )
            self.execution_duration_histogram.record(duration, attributes)


# Global metrics instance
scraper_metrics = MLSScraperMetrics()


# Convenience functions
def get_metrics() -> MLSScraperMetrics:
    """
    Get the global metrics instance.

    Returns:
        Configured MLSScraperMetrics instance
    """
    return scraper_metrics<|MERGE_RESOLUTION|>--- conflicted
+++ resolved
@@ -57,7 +57,6 @@
         # Only configure OTLP exporter if endpoint is provided
         metric_readers = []
         otlp_endpoint = os.getenv("OTEL_EXPORTER_OTLP_ENDPOINT")
-<<<<<<< HEAD
 
         if otlp_endpoint:
             try:
@@ -72,7 +71,7 @@
                 metric_reader = PeriodicExportingMetricReader(
                     exporter=otlp_exporter,
                     export_interval_millis=int(
-                        os.getenv("OTEL_METRIC_EXPORT_INTERVAL", "10000")
+                        os.getenv("OTEL_METRIC_EXPORT_INTERVAL", "5000")
                     ),
                     export_timeout_millis=int(
                         os.getenv("OTEL_METRIC_EXPORT_TIMEOUT", "30000")
@@ -94,25 +93,6 @@
             logging.getLogger(__name__).info(
                 "OTEL_EXPORTER_OTLP_ENDPOINT not configured. Metrics will be collected but not exported."
             )
-=======
-        if otlp_endpoint:
-            # Configure OTLP exporter for Grafana Cloud
-            otlp_exporter = OTLPMetricExporter(
-                endpoint=otlp_endpoint,
-                headers=self._parse_otlp_headers(),
-                timeout=30,
-            )
-
-            # Configure periodic metric reader
-            metric_reader = PeriodicExportingMetricReader(
-                exporter=otlp_exporter,
-                export_interval_millis=int(
-                    os.getenv("OTEL_METRIC_EXPORT_INTERVAL", "5000")
-                ),
-                export_timeout_millis=int(os.getenv("OTEL_METRIC_EXPORT_TIMEOUT", "30000")),
-            )
-            metric_readers.append(metric_reader)
->>>>>>> 3538319b
 
         # Set up meter provider
         meter_provider = MeterProvider(
